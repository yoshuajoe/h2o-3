package ai.h2o.automl;

import ai.h2o.automl.UserFeedbackEvent.Stage;
import ai.h2o.automl.utils.AutoMLUtils;
import hex.Model;
import hex.ModelBuilder;
import hex.StackedEnsembleModel;
import hex.deeplearning.DeepLearningModel;
import hex.deepwater.DeepWater;
import hex.deepwater.DeepWaterParameters;
import hex.glm.GLMModel;
import hex.grid.Grid;
import hex.grid.GridSearch;
import hex.grid.HyperSpaceSearchCriteria;
import hex.splitframe.ShuffleSplitFrame;
import hex.tree.SharedTreeModel;
import hex.tree.drf.DRFModel;
import hex.tree.gbm.GBMModel;
import hex.deepwater.DeepWaterModel;
import water.*;
import water.api.schemas3.ImportFilesV3;
import water.api.schemas3.KeyV3;
import water.exceptions.H2OAbstractRuntimeException;
import water.exceptions.H2OIllegalArgumentException;
import water.fvec.Frame;
import water.fvec.Vec;
import water.nbhm.NonBlockingHashMap;
import water.parser.ParseDataset;
import water.parser.ParseSetup;
import water.util.IcedHashMapGeneric;
import water.util.Log;

import java.io.File;
import java.text.SimpleDateFormat;
import java.util.*;
import java.util.concurrent.atomic.AtomicInteger;

import static hex.deeplearning.DeepLearningModel.DeepLearningParameters.Activation.RectifierWithDropout;
import static water.Key.make;

/**
 * Initial draft of AutoML
 *
 * AutoML is a node-local driver class that is responsible for managing concurrent
 * strategies of execution in an effort to discover an optimal supervised model for some
 * given (dataset, response, loss) combo.
 */
public final class AutoML extends Lockable<AutoML> implements TimedH2ORunnable {

  private final static boolean verifyImmutability = true; // check that trainingFrame hasn't been messed with
  private final static SimpleDateFormat fullTimestampFormat = new SimpleDateFormat("yyyy.MM.dd HH:mm:ss.S");
  private final static SimpleDateFormat timestampFormatForKeys = new SimpleDateFormat("yyyyMMdd_HHmmss");

  private AutoMLBuildSpec buildSpec;     // all parameters for doing this AutoML build
  private Frame origTrainingFrame;       // untouched original training frame
  private boolean didValidationSplit = false;
  private boolean didLeaderboardSplit = false;

  public AutoMLBuildSpec getBuildSpec() {
    return buildSpec;
  }

  public Frame getTrainingFrame() { return trainingFrame; }
  public Frame getValidationFrame() { return validationFrame; }
  public Frame getLeaderboardFrame() { return leaderboardFrame; }

  public Vec getResponseColumn() { return responseColumn; }
  public Vec getFoldColumn() { return foldColumn; }
  public Vec getWeightsColumn() { return weightsColumn; }

  public FrameMetadata getFrameMetadata() {
    return frameMetadata;
  }

  private Frame trainingFrame;    // required training frame: can add and remove Vecs, but not mutate Vec data in place
  private Frame validationFrame;  // optional validation frame; the training_frame is split automagically if it's not specified
  private Frame leaderboardFrame; // optional test frame used for leaderboard scoring; the validation_frame is split automagically if it's not specified

  private Vec responseColumn;
  private Vec foldColumn;
  private Vec weightsColumn;

  private FrameMetadata frameMetadata;           // metadata for trainingFrame

  // TODO: remove dead code
  // TODO: more than one grid key!
  private Key<Grid> gridKey;             // Grid key from GridSearch
  private boolean isClassification;

  private Date startTime;
  static private Date lastStartTime; // protect against two runs with the same second in the timestamp
  private long stopTimeMs;
  private Job job;                  // the Job object for the build of this AutoML.  TODO: can we have > 1?

  private transient ArrayList<Job> jobs;
  private transient ArrayList<Frame> tempFrames;

  private AtomicInteger modelCount = new AtomicInteger();  // prepare for concurrency
  private Leaderboard leaderboard;
  private UserFeedback userFeedback;

  // check that we haven't messed up the original Frame
  private Vec[] originalTrainingFrameVecs;
  private String[] originalTrainingFrameNames;
  private long[] originalTrainingFrameChecksums;


  // TODO: UGH: this should be dynamic, and it's easy to make it so
  public enum algo {
    RF, GBM, GLM, GLRM, DL, KMEANS
  }  // consider EnumSet

  public AutoML() {
    super(null);
  }
  // https://0xdata.atlassian.net/browse/STEAM-52  --more interesting user options
  public AutoML(Key<AutoML> key, Date startTime, AutoMLBuildSpec buildSpec) {
    super(key);

<<<<<<< HEAD
    this.startTime = startTime;
    userFeedback = new UserFeedback(this); // Don't use until we set this.project
=======
    Date startTime = new Date();

    userFeedback = new UserFeedback(this); // Don't use until we set this.project_name

>>>>>>> 82e6d0a3
    this.buildSpec = buildSpec;

    userFeedback.info(Stage.Workflow, "AutoML job created: " + fullTimestampFormat.format(this.startTime));

    handleDatafileParameters(buildSpec);

    userFeedback.info(Stage.Workflow, "Build control seed: " +
            buildSpec.build_control.stopping_criteria.seed() +
            (buildSpec.build_control.stopping_criteria.seed() == -1 ? " (random)" : ""));

    // By default, stopping tolerance is adaptive to the training frame
    if (this.buildSpec.build_control.stopping_criteria._stopping_tolerance == -1) {
      this.buildSpec.build_control.stopping_criteria.set_default_stopping_tolerance_for_frame(this.trainingFrame);
      userFeedback.info(Stage.Workflow, "Setting stopping tolerance adaptively based on the training frame: " +
              this.buildSpec.build_control.stopping_criteria._stopping_tolerance);
    } else {
      userFeedback.info(Stage.Workflow, "Stopping tolerance set by the user: " + this.buildSpec.build_control.stopping_criteria._stopping_tolerance);

      double default_tolerance = HyperSpaceSearchCriteria.RandomDiscreteValueSearchCriteria.default_stopping_tolerance_for_frame(this.trainingFrame);
      if (this.buildSpec.build_control.stopping_criteria._stopping_tolerance < 0.7 * default_tolerance){
        userFeedback.warn(Stage.Workflow, "Stopping tolerance set by the user is < 70% of the recommended default of " + default_tolerance + ", so models may take a long time to converge or may not converge at all.");
      }
    }

    userFeedback.info(Stage.Workflow, "Project: " + projectName());
    leaderboard = new Leaderboard(projectName(), userFeedback, this.leaderboardFrame);

    /*
    TODO
    if( excludeAlgos!=null ) {
      HashSet<algo> m = new HashSet<>();
      Collections.addAll(m,excludeAlgos);
      _excludeAlgos = m.toArray(new algo[m.size()]);
    } else _excludeAlgos =null;
    _allowMutations=tryMutations;
    */

    this.jobs = new ArrayList<>();
    this.tempFrames = new ArrayList<>();
  }

  /**
   * If the user hasn't specified validation or leaderboard data split it off for them.
   *                                                                  <p>
   * The user can specify:                                            <p>
   * 1. training only                                                 <p>
   * 2. training + validation                                         <p>
   * 3. training + leaderboard                                        <p>
   * 4. training + validation + leaderboard                           <p>
   *                                                                  <p>
   * In the top three cases we auto-split:                            <p>
   * 1. training -> training:validation:leaderboard 70:15:15          <p>
   * 2. validation -> validation:leaderboard 50:50                    <p>
   * 3. training -> training:validation 70:30, leaderboard used as-is <p>
   *                                                                  <p>
   * TODO: should the size of the splits adapt to origTrainingFrame.numRows()?
   */
  private void optionallySplitDatasets() {
    if (null == this.validationFrame && null == this.leaderboardFrame) {
      // case 1:
      Frame[] splits = ShuffleSplitFrame.shuffleSplitFrame(origTrainingFrame,
              new Key[] { Key.make("automl_training_" + origTrainingFrame._key),
                      Key.make("automl_validation_" + origTrainingFrame._key),
                      Key.make("automl_leaderboard_" + origTrainingFrame._key)},
              new double[] { 0.7, 0.15, 0.15 },
              buildSpec.build_control.stopping_criteria.seed());
      this.trainingFrame = splits[0];
      this.validationFrame = splits[1];
      this.leaderboardFrame = splits[2];
      this.didValidationSplit = true;
      this.didLeaderboardSplit = true;
      userFeedback.info(Stage.DataImport, "Automatically split the training data into training, validation and leaderboard datasets in the ratio 0.70:0.15:0.15");

    } else if (null != this.validationFrame && null == this.leaderboardFrame) {
      // case 2:
      Frame[] splits = ShuffleSplitFrame.shuffleSplitFrame(validationFrame,
              new Key[] { Key.make("automl_validation_" + origTrainingFrame._key),
                      Key.make("automl_leaderboard_" + origTrainingFrame._key)},
              new double[] { 0.5, 0.5 },
              buildSpec.build_control.stopping_criteria.seed());
      this.validationFrame = splits[0];
      this.leaderboardFrame = splits[1];
      this.didValidationSplit = true;
      this.didLeaderboardSplit = true;
      userFeedback.info(Stage.DataImport, "Automatically split the validation data into validation and leaderboard datasets in the ratio 0.5:0.5");

    } else if (null == this.validationFrame && null != this.leaderboardFrame) {
      // case 3:
      Frame[] splits = ShuffleSplitFrame.shuffleSplitFrame(origTrainingFrame,
              new Key[] { Key.make("automl_training_" + origTrainingFrame._key),
                      Key.make("automl_validation_" + origTrainingFrame._key)},
              new double[] { 0.7, 0.3 },
              buildSpec.build_control.stopping_criteria.seed());

      this.trainingFrame = splits[0];
      this.validationFrame = splits[1];
      this.didValidationSplit = true;
      this.didLeaderboardSplit = false;
      userFeedback.info(Stage.DataImport, "Automatically split the training data into training and validation datasets in the ratio 0.5:0.5");
    } else if (null != this.validationFrame && null != this.leaderboardFrame) {
      // case 4: leave things as-is
      userFeedback.info(Stage.DataImport, "Training, validation and leaderboard datasets were all specified; not auto-splitting.");
    } else {
      // can't happen
      throw new UnsupportedOperationException("Bad code in handleDatafileParameters");
    }
  }

  private void handleDatafileParameters(AutoMLBuildSpec buildSpec) {
    this.origTrainingFrame = DKV.getGet(buildSpec.input_spec.training_frame);
    this.validationFrame = DKV.getGet(buildSpec.input_spec.validation_frame);
    this.leaderboardFrame = DKV.getGet(buildSpec.input_spec.leaderboard_frame);

    if (null == buildSpec.input_spec.training_frame && null != buildSpec.input_spec.training_path)
      this.origTrainingFrame = importParseFrame(buildSpec.input_spec.training_path, buildSpec.input_spec.parse_setup);
    if (null == buildSpec.input_spec.validation_frame && null != buildSpec.input_spec.validation_path)
      this.validationFrame = importParseFrame(buildSpec.input_spec.validation_path, buildSpec.input_spec.parse_setup);
    if (null == buildSpec.input_spec.leaderboard_frame && null != buildSpec.input_spec.leaderboard_path)
      this.leaderboardFrame = importParseFrame(buildSpec.input_spec.leaderboard_path, buildSpec.input_spec.parse_setup);

    // check training_frame and any columns that were specified:
    if (null == this.origTrainingFrame)
      throw new H2OIllegalArgumentException("No training frame; user specified training_path: " +
              buildSpec.input_spec.training_path +
              " and training_frame: " + buildSpec.input_spec.training_frame);
    if (this.origTrainingFrame.find(buildSpec.input_spec.response_column) == -1) {
      throw new H2OIllegalArgumentException("Response column " + buildSpec.input_spec.response_column + "is not in " +
              "the training frame.");
    }
    if (buildSpec.input_spec.fold_column != null && this.origTrainingFrame.find(buildSpec.input_spec.fold_column) == -1) {
      throw new H2OIllegalArgumentException("Fold column " + buildSpec.input_spec.fold_column + "is not in " +
              "the training frame.");
    }
    if (buildSpec.input_spec.weights_column != null && this.origTrainingFrame.find(buildSpec.input_spec.weights_column) == -1) {
      throw new H2OIllegalArgumentException("Weights column " + buildSpec.input_spec.weights_column + "is not in " +
              "the training frame.");
    }

    optionallySplitDatasets();

    if (null == this.trainingFrame) {
      // we didn't need to split off the validation_frame or leaderboard_frame ourselves
      this.trainingFrame = new Frame(origTrainingFrame);
      DKV.put(this.trainingFrame);
    }

    this.responseColumn = trainingFrame.vec(buildSpec.input_spec.response_column);
    this.foldColumn = trainingFrame.vec(buildSpec.input_spec.fold_column);
    this.weightsColumn = trainingFrame.vec(buildSpec.input_spec.weights_column);

    if (verifyImmutability) {
      // check that we haven't messed up the original Frame
      originalTrainingFrameVecs = origTrainingFrame.vecs().clone();
      originalTrainingFrameNames = origTrainingFrame.names().clone();
      originalTrainingFrameChecksums = new long[originalTrainingFrameVecs.length];

      for (int i = 0; i < originalTrainingFrameVecs.length; i++)
        originalTrainingFrameChecksums[i] = originalTrainingFrameVecs[i].checksum();
    }
    DKV.put(this);
  }


  public static AutoML makeAutoML(Key<AutoML> key, Date startTime, AutoMLBuildSpec buildSpec) {
    // if (buildSpec.input_spec.parse_setup == null)
    //   buildSpec.input_spec.parse_setup = ParseSetup.guessSetup(); // use defaults!

    AutoML autoML = new AutoML(key, startTime, buildSpec);

    if (null == autoML.trainingFrame)
      throw new H2OIllegalArgumentException("No training data has been specified, either as a path or a key.");

    /*
      TODO: joins
    Frame[] relations = null==relationPaths?null:new Frame[relationPaths.length];
    if( null!=relationPaths )
      for(int i=0;i<relationPaths.length;++i)
        relations[i] = importParseFrame(relationPaths[i]);
        */

    return autoML;
  }

  private static Frame importParseFrame(ImportFilesV3.ImportFiles importFiles, ParseSetup userSetup) {
    ArrayList<String> files = new ArrayList();
    ArrayList<String> keys = new ArrayList();
    ArrayList<String> fails = new ArrayList();
    ArrayList<String> dels = new ArrayList();

    H2O.getPM().importFiles(importFiles.path, null, files, keys, fails, dels);

    importFiles.files = files.toArray(new String[0]);
    importFiles.destination_frames = keys.toArray(new String[0]);
    importFiles.fails = fails.toArray(new String[0]);
    importFiles.dels = dels.toArray(new String[0]);

    String datasetName = importFiles.path.split("\\.(?=[^\\.]+$)")[0];
    String separatorRegex = (File.separator.equals("/") ? "/" : "\\");
    String[] pathPieces = datasetName.split(separatorRegex);
    datasetName = pathPieces[pathPieces.length - 1];

    Key[] realKeys = new Key[keys.size()];
    for (int i = 0; i < keys.size(); i++)
      realKeys[i] = make(keys.get(i));

    // TODO: we always have to tell guessSetup about single quotes?!
    ParseSetup guessedParseSetup = ParseSetup.guessSetup(realKeys, false, ParseSetup.GUESS_HEADER);

    return ParseDataset.parse(make(datasetName), realKeys, true, guessedParseSetup);
  }

  // used to launch the AutoML asynchronously
  @Override
  public void run() {
    stopTimeMs = System.currentTimeMillis() + Math.round(1000 * buildSpec.build_control.stopping_criteria.max_runtime_secs());
    try {
      learn();
    } catch (AutoMLDoneException e) {
      // pass :)
    }
  }

  @Override
  public void stop() {
    for (Frame f : tempFrames) f.delete();
    tempFrames = null;

    if (null == jobs) return; // already stopped
    for (Job j : jobs) j.stop();
    for (Job j : jobs) j.get(); // Hold until they all completely stop.
    jobs = null;

    // TODO: add a failsafe, if we haven't marked off as much work as we originally intended?
    // If we don't, we end up with an exceptional completion.
  }

  public long getStopTimeMs() {
    return stopTimeMs;
  }

  public long timeRemainingMs() {
    long remaining = getStopTimeMs() - System.currentTimeMillis();
    return Math.max(0, remaining);
  }

  public int remainingModels() {
    if (buildSpec.build_control.stopping_criteria.max_models() == 0)
      return Integer.MAX_VALUE;
    return buildSpec.build_control.stopping_criteria.max_models() - modelCount.get();
  }

  @Override
  public boolean keepRunning() {
    return timeRemainingMs() > 0 && remainingModels() > 0;
  }

  private enum JobType {
    Unknown,
    ModelBuild,
    HyperparamSearch
  }

  public void pollAndUpdateProgress(Stage stage, String name, long workContribution, Job parentJob, Job subJob, JobType subJobType) {
    if (null == subJob) {
      parentJob.update(workContribution, "SKIPPED: " + name);
      return;
    }
    userFeedback.info(stage, name + " started");
    jobs.add(subJob);

    long lastWorkedSoFar = 0;
    long cumulative = 0;
    int gridLastCount = 0;

    while (subJob.isRunning()) {
      if(parentJob.stop_requested()){
        Log.info("Skipping " + name + " due to Job cancel");
        subJob.stop();
      }
      long workedSoFar = Math.round(subJob.progress() * workContribution);
      cumulative += workedSoFar;

      parentJob.update(Math.round(workedSoFar - lastWorkedSoFar), name);

      if (JobType.HyperparamSearch == subJobType) {
        Grid grid = (Grid)subJob._result.get();
        int gridCount = grid.getModelCount();
        if (gridCount > gridLastCount) {
          userFeedback.info(Stage.ModelTraining,
                  "Built: " + gridCount + " models for search: " + name);
          this.addModels(grid.getModelKeys());
          gridLastCount = gridCount;
        }
      }

      try {
        Thread.currentThread().sleep(1000);
      }
      catch (InterruptedException e) {
        // keep going
      }
      lastWorkedSoFar = workedSoFar;
    }

    // pick up any stragglers:
    if (JobType.HyperparamSearch == subJobType) {
      if (subJob.isCrashed()) {
        userFeedback.info(stage, name + " failed: " + subJob.ex().toString());
      } else {
        Grid grid = (Grid) subJob._result.get();
        int gridCount = grid.getModelCount();
        if (gridCount > gridLastCount) {
          userFeedback.info(Stage.ModelTraining,
                  "Built: " + gridCount + " models for search: " + name);
          this.addModels(grid.getModelKeys());
          gridLastCount = gridCount;
        }
        userFeedback.info(stage, name + " complete");
      }
    } else if (JobType.ModelBuild == subJobType) {
      if (subJob.isCrashed()) {
        userFeedback.info(stage, name + " failed: " + subJob.ex().toString());
      } else {
        userFeedback.info(stage, name + " complete");
        this.addModel((Model) subJob._result.get());
      }
    }

    // add remaining work
    parentJob.update(workContribution - lastWorkedSoFar);

    //FIXME Bad call here. Should revisit later
    try { jobs.remove(subJob); } catch (NullPointerException npe) {} // stop() can null jobs; can't just do a pre-check, because there's a race

  }

  // These are per (possibly concurrent) AutoML run.
  // All created keys for a run use the unique AutoML
  // run timestamp, so we can't have name collisions.
  private int individualModelsTrained = 0;
  private NonBlockingHashMap<String, Integer> algoInstanceCounters = new NonBlockingHashMap<>();
  private NonBlockingHashMap<String, Integer> gridInstanceCounters = new NonBlockingHashMap<>();

  private int nextInstanceCounter(String algoName, NonBlockingHashMap<String, Integer> instanceCounters) {
    synchronized (instanceCounters) {
      int instanceNum = 0;
      if (instanceCounters.containsKey(algoName))
        instanceNum = instanceCounters.get(algoName) + 1;
      instanceCounters.put(algoName, instanceNum);
      return instanceNum;
    }
  }
  private Key<Model> modelKey(String algoName) {
    return Key.make(algoName + "_" + nextInstanceCounter(algoName, algoInstanceCounters) + "_AutoML_" + timestampFormatForKeys.format(this.startTime));
  }

  /**
   * Helper for hex.ModelBuilder.
   * @return
   */
  public Job trainModel(Key<Model> key, String algoURLName, Model.Parameters parms) {
    String algoName = ModelBuilder.algoName(algoURLName);

    if (null == key) key = modelKey(algoName);

    Job job = new Job<>(key, ModelBuilder.javaName(algoURLName), algoName);
    ModelBuilder builder = ModelBuilder.make(algoURLName, job, key);
    Model.Parameters defaults = builder._parms;
    builder._parms = parms;

    setCommonModelBuilderParams(builder._parms);

    if (builder._parms._max_runtime_secs == 0)
      builder._parms._max_runtime_secs = Math.round(timeRemainingMs() / 1000.0);
    else
      builder._parms._max_runtime_secs = Math.min(builder._parms._max_runtime_secs,
                                         Math.round(timeRemainingMs() / 1000.0));

    // If we have set a seed for the search and not for the individual model params
    // then use a sequence starting with the same seed given for the model build.
    // Don't use the same exact seed so that, e.g., if we build two GBMs they don't
    // do the same row and column sampling.
    if (builder._parms._seed == defaults._seed && buildSpec.build_control.stopping_criteria.seed() != -1)
      builder._parms._seed = buildSpec.build_control.stopping_criteria.seed() + individualModelsTrained++;

    // If the caller hasn't set ModelBuilder stopping criteria, set it from our global criteria.
    if (builder._parms._stopping_metric == defaults._stopping_metric)
      builder._parms._stopping_metric = buildSpec.build_control.stopping_criteria.stopping_metric();
    if (builder._parms._stopping_rounds == defaults._stopping_rounds)
      builder._parms._stopping_rounds = buildSpec.build_control.stopping_criteria.stopping_rounds();
    if (builder._parms._stopping_tolerance == defaults._stopping_tolerance)
      builder._parms._stopping_tolerance = buildSpec.build_control.stopping_criteria.stopping_tolerance();

    builder.init(false);          // validate parameters

    // TODO: handle error_count and messages

    return builder.trainModel();
  }

  private Key<Grid> gridKey(String algoName) {
    return Key.make(algoName + "_grid_" + nextInstanceCounter(algoName, gridInstanceCounters) + "_AutoML_" + timestampFormatForKeys.format(this.startTime));
  }

  /**
   * Do a random hyperparameter search.  Caller must eventually do a <i>get()</i>
   * on the returned Job to ensure that it's complete.
   * @param algoName
   * @param baseParms
   * @param searchParms
   * @return the started hyperparameter search job
   */
  public Job<Grid> hyperparameterSearch(String algoName, Model.Parameters baseParms, Map<String, Object[]> searchParms) {
    setCommonModelBuilderParams(baseParms);

    if (remainingModels() <= 0) {
      userFeedback.info(Stage.ModelTraining,"AutoML: hit the max_models limit; skipping " + algoName + " hyperparameter search");
      return null;
    }

    HyperSpaceSearchCriteria.RandomDiscreteValueSearchCriteria searchCriteria = (HyperSpaceSearchCriteria.RandomDiscreteValueSearchCriteria)buildSpec.build_control.stopping_criteria.clone();
    if (searchCriteria.max_runtime_secs() == 0)
      searchCriteria.set_max_runtime_secs(this.timeRemainingMs() / 1000.0);
    else
      searchCriteria.set_max_runtime_secs(Math.min(searchCriteria.max_runtime_secs(),
              timeRemainingMs() / 1000.0));

    if (searchCriteria.max_runtime_secs() <= 0.001) {
      userFeedback.info(Stage.ModelTraining,"AutoML: out of time; skipping " + algoName + " hyperparameter search");
      return null;
    }

    if (searchCriteria.max_models() == 0)
      searchCriteria.set_max_models(remainingModels());
    else
      searchCriteria.set_max_models(Math.min(searchCriteria.max_models(),
              remainingModels()));

    userFeedback.info(Stage.ModelTraining, "AutoML: starting " + algoName + " hyperparameter search");

    // If the caller hasn't set ModelBuilder stopping criteria, set it from our global criteria.
    Model.Parameters defaults;
    try {
      defaults = baseParms.getClass().newInstance();
    }
    catch (Exception e) {
      userFeedback.warn(Stage.ModelTraining, "Internal error doing hyperparameter search");
      throw new H2OIllegalArgumentException("Hyperparameter search can't create a new instance of Model.Parameters subclass: " + baseParms.getClass());
    }

    if (baseParms._stopping_metric == defaults._stopping_metric)
      baseParms._stopping_metric = buildSpec.build_control.stopping_criteria.stopping_metric();
    if (baseParms._stopping_rounds == defaults._stopping_rounds)
      baseParms._stopping_rounds = buildSpec.build_control.stopping_criteria.stopping_rounds();
    if (baseParms._stopping_tolerance == defaults._stopping_tolerance)
      baseParms._stopping_tolerance = buildSpec.build_control.stopping_criteria.stopping_tolerance();


    // NOTE:
    // RandomDiscrete Hyperparameter Search matches the logic used in #trainModel():
    // If we have set a seed for the search and not for the individual model params
    // then use a sequence starting with the same seed given for the model build.
    // Don't use the same exact seed so that, e.g., if we build two GBMs they don't
    // do the same row and column sampling.
    gridKey = gridKey(algoName);
    Job<Grid> gridJob = GridSearch.startGridSearch(gridKey,
            baseParms,
            searchParms,
            new GridSearch.SimpleParametersBuilderFactory(),
            searchCriteria);

    return gridJob;
  }


  private void setCommonModelBuilderParams(Model.Parameters params) {
    params._train = trainingFrame._key;
    if (null != validationFrame)
      params._valid = validationFrame._key;
    params._response_column = buildSpec.input_spec.response_column;
    params._ignored_columns = buildSpec.input_spec.ignored_columns;
    params._seed = buildSpec.build_control.stopping_criteria.seed();

    // currently required, for the base_models, for stacking:
    if (! (params instanceof StackedEnsembleModel.StackedEnsembleParameters)) {
      params._keep_cross_validation_predictions = true;

      // TODO: StackedEnsemble doesn't support weights or xval yet in score0
      params._fold_column = buildSpec.input_spec.fold_column;
      params._weights_column = buildSpec.input_spec.weights_column;

      if (buildSpec.input_spec.fold_column == null) {
        params._nfolds = 5;
        params._fold_assignment = Model.Parameters.FoldAssignmentScheme.Modulo;
      }
    }
  }

  private boolean exceededSearchLimits(String whatWeAreSkipping) {
    if (timeRemainingMs() <= 0.001) {
      userFeedback.info(Stage.ModelTraining, "AutoML: out of time; skipping " + whatWeAreSkipping);
      return true;
    }

    if (remainingModels() <= 0) {
      userFeedback.info(Stage.ModelTraining, "AutoML: hit the max_models limit; skipping " + whatWeAreSkipping);
      return true;
    }
    return false;
  }

  Job<DRFModel>defaultRandomForest() {
    if (exceededSearchLimits("DRF")) return null;

    DRFModel.DRFParameters drfParameters = new DRFModel.DRFParameters();
    setCommonModelBuilderParams(drfParameters);

    drfParameters._stopping_tolerance = this.buildSpec.build_control.stopping_criteria.stopping_tolerance();

    Job randomForestJob = trainModel(null, "drf", drfParameters);
    return randomForestJob;
  }


  Job<DRFModel>defaultExtremelyRandomTrees() {
    if (exceededSearchLimits("XRT")) return null;

    DRFModel.DRFParameters drfParameters = new DRFModel.DRFParameters();
    setCommonModelBuilderParams(drfParameters);

    drfParameters._histogram_type = SharedTreeModel.SharedTreeParameters.HistogramType.Random;

    drfParameters._stopping_tolerance = this.buildSpec.build_control.stopping_criteria.stopping_tolerance();

    Job randomForestJob = trainModel(modelKey("XRT"), "drf", drfParameters);
    return randomForestJob;
  }

  public Job<Grid> defaultSearchGLM() {
    ///////////////////////////////////////////////////////////
    // do a random hyperparameter search with GLM
    ///////////////////////////////////////////////////////////
    // TODO: convert to using the REST API
    Key<Grid> gridKey = Key.make("GLM_grid_default_" + this._key.toString());

    HyperSpaceSearchCriteria.RandomDiscreteValueSearchCriteria searchCriteria = buildSpec.build_control.stopping_criteria;

    // TODO: put this into a Provider, which can return multiple searches
    GLMModel.GLMParameters glmParameters = new GLMModel.GLMParameters();
        setCommonModelBuilderParams(glmParameters);

    glmParameters._lambda_search = true;
    glmParameters._family = getResponseColumn().isBinary() && !(getResponseColumn().isNumeric()) ? GLMModel.GLMParameters.Family.binomial :
            getResponseColumn().isCategorical() ? GLMModel.GLMParameters.Family.multinomial :
                    GLMModel.GLMParameters.Family.gaussian;  // TODO: other continuous distributions!

    Map<String, Object[]> searchParams = new HashMap<>();
    glmParameters._alpha = new double[] {0.0, 0.2, 0.4, 0.6, 0.8, 1.0};  // Note: standard GLM parameter is an array; don't use searchParams!
    searchParams.put("_missing_values_handling", new DeepLearningModel.DeepLearningParameters.MissingValuesHandling[] {DeepLearningModel.DeepLearningParameters.MissingValuesHandling.MeanImputation, DeepLearningModel.DeepLearningParameters.MissingValuesHandling.Skip});

    Job<Grid>glmJob = hyperparameterSearch("GLM", glmParameters, searchParams);
    return glmJob;
  }

  public Job<Grid> defaultSearchGBM() {
    ///////////////////////////////////////////////////////////
    // do a random hyperparameter search with GBM
    ///////////////////////////////////////////////////////////
    // TODO: convert to using the REST API
    Key<Grid> gridKey = Key.make("GBM_grid_default_" + this._key.toString());

    HyperSpaceSearchCriteria.RandomDiscreteValueSearchCriteria searchCriteria = buildSpec.build_control.stopping_criteria;

    // TODO: put this into a Provider, which can return multiple searches
    GBMModel.GBMParameters gbmParameters = new GBMModel.GBMParameters();
    setCommonModelBuilderParams(gbmParameters);

    gbmParameters._score_tree_interval = 5;
    gbmParameters._histogram_type = SharedTreeModel.SharedTreeParameters.HistogramType.AUTO;

    Map<String, Object[]> searchParams = new HashMap<>();
    searchParams.put("_ntrees", new Integer[]{10000});
    searchParams.put("_max_depth", new Integer[]{3, 4, 5, 6, 7, 8, 9, 10, 11, 12, 13, 14, 15, 16, 17});
    searchParams.put("_min_rows", new Integer[]{1, 5, 10, 15, 30, 100});
    searchParams.put("_learn_rate", new Double[]{0.001, 0.005, 0.008, 0.01, 0.05, 0.08, 0.1, 0.5, 0.8});
    searchParams.put("_sample_rate", new Double[]{0.50, 0.60, 0.70, 0.80, 0.90, 1.00});
    searchParams.put("_col_sample_rate", new Double[]{ 0.4, 0.7, 1.0});
    searchParams.put("_col_sample_rate_per_tree", new Double[]{ 0.4, 0.7, 1.0});
    searchParams.put("_min_split_improvement", new Double[]{1e-4, 1e-5});

/*
    if (trainingFrame.numCols() > 1000 && responseVec.isCategorical() && responseVec.cardinality() > 2)
      searchParams.put("col_sample_rate_per_tree", new Double[]{0.4, 0.6, 0.8, 1.0});
*/

    Job<Grid>gbmJob = hyperparameterSearch("GBM", gbmParameters, searchParams);
    return gbmJob;
  }

  public Job<Grid> defaultSearchDL1() {
    ///////////////////////////////////////////////////////////
    // do a random hyperparameter search with DL
    ///////////////////////////////////////////////////////////
    // TODO: convert to using the REST API
    Key<Grid> gridKey = Key.make("DL_grid_default_" + this._key.toString());

    HyperSpaceSearchCriteria.RandomDiscreteValueSearchCriteria searchCriteria = buildSpec.build_control.stopping_criteria;

    // TODO: put this into a Provider, which can return multiple searches
    DeepLearningModel.DeepLearningParameters dlParameters = new DeepLearningModel.DeepLearningParameters();
    setCommonModelBuilderParams(dlParameters);

    dlParameters._epochs = 10000; // early stopping takes care of epochs - no need to tune!
    dlParameters._adaptive_rate = true;
    dlParameters._activation = RectifierWithDropout;

    Map<String, Object[]> searchParams = new HashMap<>();
    // common:
    searchParams.put("_rho", new Double[] { 0.9, 0.95, 0.99 });
    searchParams.put("_epsilon", new Double[] { 1e-6, 1e-7, 1e-8, 1e-9 });
    searchParams.put("_input_dropout_ratio", new Double[] { 0.0, 0.05, 0.1, 0.15, 0.2 });

    // unique:
    searchParams.put("_hidden", new Integer[][] { {50}, {200}, {500} });
    searchParams.put("_hidden_dropout_ratios", new Double[][] { { 0.0 }, { 0.1 }, { 0.2 }, { 0.3 }, { 0.4 }, { 0.5 } });

    Job<Grid>dlJob = hyperparameterSearch("DL", dlParameters, searchParams);
    return dlJob;
  }

  public Job<Grid> defaultSearchDL2() {
    ///////////////////////////////////////////////////////////
    // do a random hyperparameter search with DL
    ///////////////////////////////////////////////////////////
    // TODO: convert to using the REST API
    Key<Grid> gridKey = Key.make("DL_grid_default_" + this._key.toString());

    HyperSpaceSearchCriteria.RandomDiscreteValueSearchCriteria searchCriteria = buildSpec.build_control.stopping_criteria;

    // TODO: put this into a Provider, which can return multiple searches
    DeepLearningModel.DeepLearningParameters dlParameters = new DeepLearningModel.DeepLearningParameters();
    setCommonModelBuilderParams(dlParameters);

    dlParameters._epochs = 10000; // early stopping takes care of epochs - no need to tune!
    dlParameters._adaptive_rate = true;
    dlParameters._activation = RectifierWithDropout;

    Map<String, Object[]> searchParams = new HashMap<>();
    // common:
    searchParams.put("_rho", new Double[] { 0.9, 0.95, 0.99 });
    searchParams.put("_epsilon", new Double[] { 1e-6, 1e-7, 1e-8, 1e-9 });
    searchParams.put("_input_dropout_ratio", new Double[] { 0.0, 0.05, 0.1, 0.15, 0.2 });

    // unique:
    searchParams.put("_hidden", new Integer[][] { {50, 50}, {200, 200}, {500, 500} });
    searchParams.put("_hidden_dropout_ratios", new Double[][] { { 0.0, 0.0 }, { 0.1, 0.1 }, { 0.2, 0.2 }, { 0.3, 0.3 }, { 0.4, 0.4 }, { 0.5, 0.5 } });

    Job<Grid>dlJob = hyperparameterSearch("DL", dlParameters, searchParams);
    return dlJob;
  }

  public Job<Grid> defaultSearchDL3() {
    ///////////////////////////////////////////////////////////
    // do a random hyperparameter search with DL
    ///////////////////////////////////////////////////////////
    // TODO: convert to using the REST API
    Key<Grid> gridKey = Key.make("DL_grid_default_" + this._key.toString());

    HyperSpaceSearchCriteria.RandomDiscreteValueSearchCriteria searchCriteria = buildSpec.build_control.stopping_criteria;

    // TODO: put this into a Provider, which can return multiple searches
    DeepLearningModel.DeepLearningParameters dlParameters = new DeepLearningModel.DeepLearningParameters();
    setCommonModelBuilderParams(dlParameters);

    dlParameters._epochs = 10000; // early stopping takes care of epochs - no need to tune!
    dlParameters._adaptive_rate = true;
    dlParameters._activation = RectifierWithDropout;

    Map<String, Object[]> searchParams = new HashMap<>();
    // common:
    searchParams.put("_rho", new Double[] { 0.9, 0.95, 0.99 });
    searchParams.put("_epsilon", new Double[] { 1e-6, 1e-7, 1e-8, 1e-9 });
    searchParams.put("_input_dropout_ratio", new Double[] { 0.0, 0.05, 0.1, 0.15, 0.2 });

    // unique:
    searchParams.put("_hidden", new Integer[][] { {50, 50, 50}, {200, 200, 200}, {500, 500, 500} });
    searchParams.put("_hidden_dropout_ratios", new Double[][] { { 0.0, 0.0, 0.0 }, { 0.1, 0.1, 0.1 }, { 0.2, 0.2, 0.2 }, { 0.3, 0.3, 0.3 }, { 0.4, 0.4, 0.4 }, { 0.5, 0.5, 0.5 } });

    Job<Grid>dlJob = hyperparameterSearch("DL", dlParameters, searchParams);
    return dlJob;
  }

  Job<StackedEnsembleModel>stack(Key<Model>[]... modelKeyArrays) {
    List<Key<Model>> allModelKeys = new ArrayList<>();
    for (Key<Model>[] modelKeyArray : modelKeyArrays)
      allModelKeys.addAll(Arrays.asList(modelKeyArray));

    StackedEnsembleModel.StackedEnsembleParameters stackedEnsembleParameters = new StackedEnsembleModel.StackedEnsembleParameters();
    stackedEnsembleParameters._base_models = allModelKeys.toArray(new Key[0]);
    stackedEnsembleParameters._selection_strategy = StackedEnsembleModel.StackedEnsembleParameters.SelectionStrategy.choose_all;
    Job ensembleJob = trainModel(null, "stackedensemble", stackedEnsembleParameters);
    return ensembleJob;
  }

  Job<DeepWaterModel> defaultDeepWater() {
    if (exceededSearchLimits("DeepWater")) return null;

    DeepWaterParameters deepWaterParameters = new DeepWaterParameters();
    setCommonModelBuilderParams(deepWaterParameters);

    deepWaterParameters._stopping_tolerance = this.buildSpec.build_control.stopping_criteria.stopping_tolerance();

    Job deepWaterJob = trainModel(null, "deepwater", deepWaterParameters);
    return deepWaterJob;
  }

  // manager thread:
  //  1. Do extremely cursory pass over data and gather only the most basic information.
  //
  //     During this pass, AutoML will learn how timely it will be to do more info
  //     gathering on _fr. There's already a number of interesting stats available
  //     thru the rollups, so no need to do too much too soon.
  //
  //  2. Build a very dumb RF (with stopping_rounds=1, stopping_tolerance=0.01)
  //
  //  3. TODO: refinement passes and strategy selection
  //
  public void learn() {
    userFeedback.info(Stage.Workflow, "AutoML build started: " + fullTimestampFormat.format(new Date()));

    ///////////////////////////////////////////////////////////
    // gather initial frame metadata and guess the problem type
    ///////////////////////////////////////////////////////////

    // TODO: Nishant says sometimes frameMetadata is null, so maybe we need to wait for it?
    // null FrameMetadata arises when delete() is called without waiting for start() to finish.
    frameMetadata = new FrameMetadata(userFeedback, trainingFrame,
            trainingFrame.find(buildSpec.input_spec.response_column),
            trainingFrame._key.toString()).computeFrameMetaPass1();

    HashMap<String, Object> frameMeta = FrameMetadata.makeEmptyFrameMeta();
    frameMetadata.fillSimpleMeta(frameMeta);
    giveDatasetFeedback(trainingFrame, userFeedback, frameMeta);

    job.update(20, "Computed dataset metadata");

    isClassification = frameMetadata.isClassification();

    ///////////////////////////////////////////////////////////
    // build a fast RF with default settings...
    ///////////////////////////////////////////////////////////
    Job<DRFModel>defaultRandomForestJob = defaultRandomForest();
    pollAndUpdateProgress(Stage.ModelTraining, "Default Random Forest build", 50, this.job(), defaultRandomForestJob, JobType.ModelBuild);


    ///////////////////////////////////////////////////////////
    // ... and another with "XRT" / extratrees settings
    ///////////////////////////////////////////////////////////
    Job<DRFModel>defaultExtremelyRandomTreesJob = defaultExtremelyRandomTrees();
    pollAndUpdateProgress(Stage.ModelTraining, "Default Extremely Random Trees (XRT) build", 50, this.job(), defaultExtremelyRandomTreesJob, JobType.ModelBuild);


    ///////////////////////////////////////////////////////////
    // build GLMs with the default search parameters
    ///////////////////////////////////////////////////////////
    // TODO: run for only part of the remaining time?
    Job<Grid>glmJob = defaultSearchGLM();
    pollAndUpdateProgress(Stage.ModelTraining, "GLM hyperparameter search", 50, this.job(), glmJob, JobType.HyperparamSearch);

    // TODO: build GBMs with Arno's default settings, using 1-grid Cartesian searches
    // into the same grid object as the search below.
    // Can't do until PUBDEV-4361 is fixed.

    ///////////////////////////////////////////////////////////
    // build GBMs with the default search parameters
    ///////////////////////////////////////////////////////////
    // TODO: run for only part of the remaining time?
    Job<Grid> gbmJob = defaultSearchGBM();
    pollAndUpdateProgress(Stage.ModelTraining, "GBM hyperparameter search", 150, this.job(), gbmJob, JobType.HyperparamSearch);

    ///////////////////////////////////////////////////////////
    // build DL models with the default search parameter set 1
    ///////////////////////////////////////////////////////////
    // TODO: run for only part of the remaining time?
    Job<Grid>dlJob1 = defaultSearchDL1();
    pollAndUpdateProgress(Stage.ModelTraining, "DeepLearning hyperparameter search 1", 150, this.job(), dlJob1, JobType.HyperparamSearch);


    ///////////////////////////////////////////////////////////
    // build DL models with the default search parameter set 2
    ///////////////////////////////////////////////////////////
    // TODO: run for only part of the remaining time?
    Job<Grid>dlJob2 = defaultSearchDL2();
    pollAndUpdateProgress(Stage.ModelTraining, "DeepLearning hyperparameter search 2", 200, this.job(), dlJob2, JobType.HyperparamSearch);


    ///////////////////////////////////////////////////////////
    // build DL models with the default search parameter set 3
    ///////////////////////////////////////////////////////////
    // TODO: run for only part of the remaining time?
    Job<Grid>dlJob3 = defaultSearchDL3();
    pollAndUpdateProgress(Stage.ModelTraining, "DeepLearning hyperparameter search 3", 300, this.job(), dlJob3, JobType.HyperparamSearch);


    ///////////////////////////////////////////////////////////
    // build a DeepWater model
    ///////////////////////////////////////////////////////////
    if (DeepWater.haveBackend()) {
      Job<DeepWaterModel> defaultDeepWaterJob = defaultDeepWater();
      pollAndUpdateProgress(Stage.ModelTraining, "Default DeepWater build", 50, this.job(), defaultDeepWaterJob, JobType.ModelBuild);
    }


    ///////////////////////////////////////////////////////////
    // (optionally) build StackedEnsemble
    ///////////////////////////////////////////////////////////
    Model[] allModels = leaderboard().getModels();

    if (allModels.length == 0){
      this.job.update(50, "No models built: StackedEnsemble build skipped");
      userFeedback.info(Stage.ModelTraining, "No models were built, due to timeouts.");
    } else {
      Model m = allModels[0];
      if (m._output.isClassifier() && !m._output.isBinomialClassifier()) {
        // nada
        this.job.update(50, "Multinomial classifier: StackedEnsemble build skipped");
        userFeedback.info(Stage.ModelTraining,"Multinomial classifier: StackedEnsemble build skipped");
      } else {
        ///////////////////////////////////////////////////////////
        // stack all models
        ///////////////////////////////////////////////////////////

        // Also stack models from other AutoML runs, by using the Leaderboard! (but don't stack stacks)
        int nonEnsembleCount = 0;
        for (Model aModel : allModels)
          if (!(aModel instanceof StackedEnsembleModel))
            nonEnsembleCount++;

        Key<Model>[] notEnsembles = new Key[nonEnsembleCount];
        int notEnsembleIndex = 0;
        for (Model aModel : allModels)
          if (!(aModel instanceof StackedEnsembleModel))
            notEnsembles[notEnsembleIndex++] = aModel._key;

        Job<StackedEnsembleModel> ensembleJob = stack(notEnsembles);
        pollAndUpdateProgress(Stage.ModelTraining, "StackedEnsemble build", 50, this.job(), ensembleJob, JobType.ModelBuild);
      }
    }
    userFeedback.info(Stage.Workflow, "AutoML: build done; built " + modelCount + " models");
    Log.info(userFeedback.toString("User Feedback for AutoML Run " + this._key));
    Log.info();

    Leaderboard trainingLeaderboard = new Leaderboard(projectName() + "_training", userFeedback, this.trainingFrame);
    trainingLeaderboard.addModels(this.leaderboard().getModelKeys());
    Log.info(trainingLeaderboard.toTwoDimTable("TRAINING FRAME Leaderboard for project " + projectName(), true).toString());
    Log.info();

    Leaderboard validationLeaderboard = new Leaderboard(projectName() + "_validation", userFeedback, this.validationFrame);
    validationLeaderboard.addModels(this.leaderboard().getModelKeys());
    Log.info(validationLeaderboard.toTwoDimTable("VALIDATION FRAME Leaderboard for project " + projectName(), true).toString());
    Log.info();

    Log.info(leaderboard().toTwoDimTable("Leaderboard for project " + projectName(), true).toString());

    possiblyVerifyImmutability();

    // gather more data? build more models? start applying transforms? what next ...?
    stop();
  } // end of learn()

  /**
   * Instantiate an AutoML object and start it running.  Progress can be tracked via its job().
   *
   * @param buildSpec
   * @return
   */
  public static AutoML startAutoML(AutoMLBuildSpec buildSpec) {
    Date startTime = new Date();  // this is the one and only startTime for this run

    synchronized (AutoML.class) {
      // protect against two runs whose startTime is the same second
      if (lastStartTime != null) {
        while (lastStartTime.getYear() == startTime.getYear() &&
                lastStartTime.getMonth() == startTime.getMonth() &&
                lastStartTime.getDate() == startTime.getDate() &&
                lastStartTime.getHours() == startTime.getHours() &&
                lastStartTime.getMinutes() == startTime.getMinutes() &&
                lastStartTime.getSeconds() == startTime.getSeconds())
          try {
            Thread.sleep(1000);
          }
          catch (InterruptedException e) {}
          startTime = new Date();
      }
      lastStartTime = startTime;
    }

    String keyString = "AutoML_" + timestampFormatForKeys.format(startTime);
    AutoML aml = AutoML.makeAutoML(Key.<AutoML>make(keyString), startTime, buildSpec);

    DKV.put(aml);
    startAutoML(aml);
    return aml;
  }

  /**
   * Takes in an AutoML instance and starts running it. Progress can be tracked via its job().
   * @param aml
   * @return
     */
  public static void startAutoML(AutoML aml) {
    // Currently AutoML can only run one job at a time
    if (aml.job == null || !aml.job.isRunning()) {
      Job job = new /* Timed */ H2OJob(aml, aml._key, aml.timeRemainingMs()).start();
      aml.job = job;
      // job._max_runtime_msecs = Math.round(1000 * aml.buildSpec.build_control.stopping_criteria.max_runtime_secs());

      // job work:
      // import/parse (30), Frame metadata (20), GBM grid (900), StackedEnsemble (50)
      job._work = 1000;
      DKV.put(aml);

      job.update(30, "Data import and parse complete");
    }
  }

  /**
   * Holds until AutoML's job is completed, if a job exists.
   */
  public void get() {
    if (job != null) job.get();
  }


  /**
   * Delete the AutoML-related objects, but leave the grids and models that it built.
   */
  public void delete() {
    //if (frameMetadata != null) frameMetadata.delete(); //TODO: We shouldn't have to worry about FrameMetadata being null
    AutoMLUtils.cleanup_adapt(trainingFrame, origTrainingFrame);
    leaderboard.delete();
    userFeedback.delete();
    remove();
  }

  /**
   * Same as delete() but also deletes all Objects made from this instance.
   */
  public void deleteWithChildren() {
    leaderboard.deleteWithChildren();
    // implicit: feedback.delete();
    delete(); // is it safe to do leaderboard.delete() now?
    if (gridKey != null) gridKey.remove();

    // If the Frame was made here (e.g. buildspec contained a path, then it will be deleted
    if (buildSpec.input_spec.training_frame == null) {
      origTrainingFrame.delete();
    }
    if (buildSpec.input_spec.validation_frame == null && buildSpec.input_spec.validation_path != null) {
      validationFrame.delete();
    }
  }

  /*
  private ModelBuilder selectInitial(FrameMetadata fm) {  // may use _isClassification so not static method
    // TODO: handle validation frame if present
    Frame[] trainTest = AutoMLUtils.makeTrainTestFromWeight(fm._fr, fm.weights());
    ModelBuilder mb = InitModel.initRF(trainTest[0], trainTest[1], fm.response()._name);
    mb._parms._ignored_columns = fm.ignoredCols();
    return mb;
  }
  */

  public Job job() {
    if (null == this.job) return null;
    return DKV.getGet(this.job._key);
  }

  public Leaderboard leaderboard() { return (leaderboard == null ? null : leaderboard._key.get()); }
  public Model leader() { return (leaderboard() == null ? null : leaderboard().getLeader()); }

  public UserFeedback userFeedback() { return userFeedback == null ? null : userFeedback._key.get(); }

  public String projectName() {
    return buildSpec == null ? null : buildSpec.project();
  }

  // If we have multiple AutoML engines running on the same
  // project they will be updating the Leaderboard concurrently,
  // so always use leaderboard() instead of the raw field, to get
  // it from the DKV.
  //
  // Also, the leaderboard will reject duplicate models, so use
  // the difference in Leaderboard length here:
  public void addModels(final Key<Model>[] newModels) {
    int before = leaderboard().getModelCount();
    leaderboard().addModels(newModels);
    int after = leaderboard().getModelCount();
    modelCount.addAndGet(after - before);
  }

  public void addModel(final Key<Model> newModel) {
    int before = leaderboard().getModelCount();
    leaderboard().addModel(newModel);
    int after = leaderboard().getModelCount();
    modelCount.addAndGet(after - before);
  }

  public void addModel(final Model newModel) {
    int before = leaderboard().getModelCount();
    leaderboard().addModel(newModel);
    int after = leaderboard().getModelCount();
    modelCount.addAndGet(after - before);
  }

  // satisfy typing for job return type...
  public static class AutoMLKeyV3 extends KeyV3<Iced, AutoMLKeyV3, AutoML> {
    public AutoMLKeyV3() { }

    public AutoMLKeyV3(Key<AutoML> key) {
      super(key);
    }
  }

  @Override
  public Class<AutoMLKeyV3> makeSchema() {
    return AutoMLKeyV3.class;
  }

  private class AutoMLDoneException extends H2OAbstractRuntimeException {
    public AutoMLDoneException() {
      this("done", "done");
    }

    public AutoMLDoneException(String msg, String dev_msg) {
      super(msg, dev_msg, new IcedHashMapGeneric.IcedHashMapStringObject());
    }
  }

  public boolean possiblyVerifyImmutability() {
    boolean warning = false;

    if (verifyImmutability) {
      // check that we haven't messed up the original Frame
      userFeedback.debug(Stage.Workflow, "Verifying training frame immutability. . .");

      Vec[] vecsRightNow = origTrainingFrame.vecs();
      String[] namesRightNow = origTrainingFrame.names();

      if (originalTrainingFrameVecs.length != vecsRightNow.length) {
        Log.warn("Training frame vec count has changed from: " +
                originalTrainingFrameVecs.length + " to: " + vecsRightNow.length);
        warning = true;
      }
      if (originalTrainingFrameNames.length != namesRightNow.length) {
        Log.warn("Training frame vec count has changed from: " +
                originalTrainingFrameNames.length + " to: " + namesRightNow.length);
        warning = true;
      }

      for (int i = 0; i < originalTrainingFrameVecs.length; i++) {
        if (!originalTrainingFrameVecs[i].equals(vecsRightNow[i])) {
          Log.warn("Training frame vec number " + i + " has changed keys.  Was: " +
                  originalTrainingFrameVecs[i] + " , now: " + vecsRightNow[i]);
          warning = true;
        }
        if (!originalTrainingFrameNames[i].equals(namesRightNow[i])) {
          Log.warn("Training frame vec number " + i + " has changed names.  Was: " +
                  originalTrainingFrameNames[i] + " , now: " + namesRightNow[i]);
          warning = true;
        }
        if (originalTrainingFrameChecksums[i] != vecsRightNow[i].checksum()) {
          Log.warn("Training frame vec number " + i + " has changed checksum.  Was: " +
                  originalTrainingFrameChecksums[i] + " , now: " + vecsRightNow[i].checksum());
          warning = true;
        }
      }

      if (warning)
        userFeedback.warn(Stage.Workflow, "Training frame was mutated!  This indicates a bug in the AutoML software.");
      else
        userFeedback.debug(Stage.Workflow, "Training frame was not mutated (as expected).");

    } else {
      userFeedback.debug(Stage.Workflow, "Not verifying training frame immutability. . .  This is turned off for efficiency.");
    }

    return warning;
  }

  private void giveDatasetFeedback(Frame frame, UserFeedback userFeedback, HashMap<String, Object> frameMeta) {
    userFeedback.info(Stage.FeatureAnalysis, "Metadata for Frame: " + frame._key.toString());
    for (Map.Entry<String, Object> entry : frameMeta.entrySet()) {
      if (entry.getKey().startsWith("Dummy"))
        continue;
      Object val = entry.getValue();
      if (val instanceof Double || val instanceof Float)
        userFeedback.info(Stage.FeatureAnalysis, entry.getKey() + ": " + String.format("%.6f", val));
      else
        userFeedback.info(Stage.FeatureAnalysis, entry.getKey() + ": " + entry.getValue());
    }
  }
}<|MERGE_RESOLUTION|>--- conflicted
+++ resolved
@@ -117,15 +117,9 @@
   public AutoML(Key<AutoML> key, Date startTime, AutoMLBuildSpec buildSpec) {
     super(key);
 
-<<<<<<< HEAD
     this.startTime = startTime;
-    userFeedback = new UserFeedback(this); // Don't use until we set this.project
-=======
-    Date startTime = new Date();
-
     userFeedback = new UserFeedback(this); // Don't use until we set this.project_name
 
->>>>>>> 82e6d0a3
     this.buildSpec = buildSpec;
 
     userFeedback.info(Stage.Workflow, "AutoML job created: " + fullTimestampFormat.format(this.startTime));
