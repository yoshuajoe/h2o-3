import sys
sys.path.insert(1,"../../../")
import h2o
from tests import pyunit_utils
from h2o.estimators.gbm import H2OGradientBoostingEstimator
import random


def weights_var_imp():
<<<<<<< HEAD
    
    

    def check_same(data1, data2, min_rows_scale):
        gbm1_regression = h2o.gbm(x=data1[["displacement", "power", "weight", "acceleration", "year"]],
                                  y=data1["economy"],
                                  min_rows=5,
                                  ntrees=5,
                                  max_depth=2)

        gbm2_regression = h2o.gbm(x=data2[["displacement", "power", "weight", "acceleration", "year"]],
                                  y=data2["economy"],
                                  training_frame=data2,
                                  min_rows=5*min_rows_scale,
                                  weights_column="weights",
                                  ntrees=5,
                                  max_depth=2)

        gbm1_binomial = h2o.gbm(x=data1[["displacement", "power", "weight", "acceleration", "year"]],
                                y=data1["economy_20mpg"],
                                min_rows=5,
                                distribution="bernoulli",
                                ntrees=5,
                                max_depth=2)

        gbm2_binomial = h2o.gbm(x=data2[["displacement", "power", "weight", "acceleration", "year"]],
                                y=data2["economy_20mpg"],
                                training_frame=data2,
                                weights_column="weights",
                                min_rows=5*min_rows_scale,
                                distribution="bernoulli",
                                ntrees=5,
                                max_depth=2)

        gbm1_multinomial = h2o.gbm(x=data1[["displacement", "power", "weight", "acceleration", "year"]],
                                   y=data1["cylinders"],
                                   min_rows=5,
                                   distribution="multinomial",
                                   ntrees=5,
                                   max_depth=2)

        gbm2_multinomial = h2o.gbm(x=data2[["displacement", "power", "weight", "acceleration", "year"]],
                                   y=data2["cylinders"],
                                   training_frame=data2,
                                   weights_column="weights",
                                   min_rows=5*min_rows_scale,
                                   distribution="multinomial",
                                   ntrees=5,
                                   max_depth=2)

        reg1_vi = gbm1_regression.varimp(return_list=True)
        reg2_vi = gbm2_regression.varimp(return_list=True)
        bin1_vi = gbm1_binomial.varimp(return_list=True)
        bin2_vi = gbm2_binomial.varimp(return_list=True)
        mul1_vi = gbm1_multinomial.varimp(return_list=True)
        mul2_vi = gbm2_multinomial.varimp(return_list=True)

        print "Varimp (regresson)   no weights vs. weights: {0}, {1}".format(reg1_vi, reg2_vi)
        print "Varimp (binomial)    no weights vs. weights: {0}, {1}".format(bin1_vi, bin2_vi)
        print "Varimp (multinomial) no weights vs. weights: {0}, {1}".format(mul1_vi, mul2_vi)

        for rvi1, rvi2 in zip(reg1_vi, reg2_vi): assert rvi1 == rvi1, "Expected vi's (regression)  to be the same, but got {0}, and {1}".format(rvi1, rvi2)
        for bvi1, bvi2 in zip(bin1_vi, bin2_vi): assert bvi1 == bvi1, "Expected vi's (binomial)    to be the same, but got {0}, and {1}".format(bvi1, bvi2)
        for mvi1, mvi2 in zip(mul1_vi, mul2_vi): assert mvi1 == mvi1, "Expected vi's (multinomial) to be the same, but got {0}, and {1}".format(mvi1, mvi2)

    h2o_cars_data = h2o.import_file(tests.locate("smalldata/junit/cars_20mpg.csv"))
    h2o_cars_data["economy_20mpg"] = h2o_cars_data["economy_20mpg"].asfactor()
    h2o_cars_data["cylinders"] = h2o_cars_data["cylinders"].asfactor()

    # uniform weights same as no weights
    weight = random.randint(1,10)
    uniform_weights = [[weight] for r in range(406)]
    h2o_uniform_weights = h2o.H2OFrame.fromPython(uniform_weights)
    h2o_uniform_weights.set_names(["weights"])
    h2o_data_uniform_weights = h2o_cars_data.cbind(h2o_uniform_weights)

    print "\n\nChecking that using uniform weights is equivalent to no weights:"
    check_same(h2o_cars_data, h2o_data_uniform_weights, weight)

    # zero weights same as removed observations
    zero_weights = [[0] if random.randint(0,1) else [1] for r in range(406)]
    h2o_zero_weights = h2o.H2OFrame.fromPython(zero_weights)
    h2o_zero_weights.set_names(["weights"])
    h2o_data_zero_weights = h2o_cars_data.cbind(h2o_zero_weights)
    h2o_data_zeros_removed = h2o_cars_data[h2o_zero_weights["weights"] == 1]

    print "\n\nChecking that using some zero weights is equivalent to removing those observations:"
    check_same(h2o_data_zeros_removed, h2o_data_zero_weights, 1)

    # doubled weights same as doubled observations
    doubled_weights = [[1] if random.randint(0,1) else [2] for r in range(406)]
    h2o_doubled_weights = h2o.H2OFrame.fromPython(doubled_weights)
    h2o_doubled_weights.set_names(["weights"])
    h2o_data_doubled_weights = h2o_cars_data.cbind(h2o_doubled_weights)

    doubled_data = h2o.as_list(h2o_cars_data, use_pandas=False)
    colnames = doubled_data.pop(0)
    for idx, w in enumerate(doubled_weights):
        if w[0] == 2: doubled_data.append(doubled_data[idx])
    h2o_data_doubled = h2o.H2OFrame.fromPython(doubled_data)
    h2o_data_doubled.set_names(colnames)

    h2o_data_doubled["economy_20mpg"] = h2o_data_doubled["economy_20mpg"].asfactor()
    h2o_data_doubled["cylinders"] = h2o_data_doubled["cylinders"].asfactor()
    h2o_data_doubled_weights["economy_20mpg"] = h2o_data_doubled_weights["economy_20mpg"].asfactor()
    h2o_data_doubled_weights["cylinders"] = h2o_data_doubled_weights["cylinders"].asfactor()

    print "\n\nChecking that doubling some weights is equivalent to doubling those observations:"
    check_same(h2o_data_doubled, h2o_data_doubled_weights, 1)
=======
  def check_same(data1, data2, min_rows_scale):
    gbm1_regression = H2OGradientBoostingEstimator(min_rows=5,
                                                   ntrees=5,
                                                   max_depth=5)
    gbm1_regression.train(x=["displacement", "power", "weight", "acceleration", "year"],
                          y="economy",
                          training_frame=data1)

    gbm2_regression = H2OGradientBoostingEstimator(min_rows=5*min_rows_scale,
                                                   ntrees=5,
                                                   max_depth=5)
    gbm2_regression.train(x=["displacement", "power", "weight", "acceleration", "year", "weights"],
                          y="economy",
                          training_frame=data2,
                          weights_column="weights")

    gbm1_binomial = H2OGradientBoostingEstimator(min_rows=5,
                                                 distribution="bernoulli",
                                                 ntrees=5,
                                                 max_depth=5)
    gbm1_binomial.train(x=["displacement", "power", "weight", "acceleration", "year"],
                        y="economy_20mpg",
                        training_frame=data1)
    gbm2_binomial = H2OGradientBoostingEstimator(min_rows=5*min_rows_scale,
                                                 distribution="bernoulli",
                                                 ntrees=5,
                                                 max_depth=5)
    gbm2_binomial.train(x=["displacement", "power", "weight", "acceleration", "year", "weights"],
                        y="economy_20mpg",
                        training_frame=data2,
                        weights_column="weights")

    gbm1_multinomial = H2OGradientBoostingEstimator(min_rows=5,
                                                    distribution="multinomial",
                                                    ntrees=5,
                                                    max_depth=5)
    gbm1_multinomial.train(x=["displacement", "power", "weight", "acceleration", "year"],
                           y="cylinders",
                           training_frame=data1)

    gbm2_multinomial = H2OGradientBoostingEstimator(min_rows=5*min_rows_scale,
                                                    distribution="multinomial",
                                                    ntrees=5,
                                                    max_depth=5)
    gbm2_multinomial.train(x=["displacement", "power", "weight", "acceleration", "year", "weights"],
                           y="cylinders",
                           weights_column="weights", training_frame=data2)

    reg1_vi = gbm1_regression.varimp(return_list=True)
    reg2_vi = gbm2_regression.varimp(return_list=True)
    bin1_vi = gbm1_binomial.varimp(return_list=True)
    bin2_vi = gbm2_binomial.varimp(return_list=True)
    mul1_vi = gbm1_multinomial.varimp(return_list=True)
    mul2_vi = gbm2_multinomial.varimp(return_list=True)

    print "Varimp (regresson)   no weights vs. weights: {0}, {1}".format(reg1_vi, reg2_vi)
    print "Varimp (binomial)    no weights vs. weights: {0}, {1}".format(bin1_vi, bin2_vi)
    print "Varimp (multinomial) no weights vs. weights: {0}, {1}".format(mul1_vi, mul2_vi)

    for rvi1, rvi2 in zip(reg1_vi, reg2_vi): assert rvi1 == rvi1, "Expected vi's (regression)  to be the same, but got {0}, and {1}".format(rvi1, rvi2)
    for bvi1, bvi2 in zip(bin1_vi, bin2_vi): assert bvi1 == bvi1, "Expected vi's (binomial)    to be the same, but got {0}, and {1}".format(bvi1, bvi2)
    for mvi1, mvi2 in zip(mul1_vi, mul2_vi): assert mvi1 == mvi1, "Expected vi's (multinomial) to be the same, but got {0}, and {1}".format(mvi1, mvi2)

  h2o_cars_data = h2o.import_file(pyunit_utils.locate("smalldata/junit/cars_20mpg.csv"))
  h2o_cars_data["economy_20mpg"] = h2o_cars_data["economy_20mpg"].asfactor()
  h2o_cars_data["cylinders"] = h2o_cars_data["cylinders"].asfactor()

  # uniform weights same as no weights
  weight = random.randint(1,10)
  uniform_weights = [[weight for r in range(406)]]
  h2o_uniform_weights = h2o.H2OFrame(python_obj=uniform_weights)
  h2o_uniform_weights.set_names(["weights"])
  h2o_data_uniform_weights = h2o_cars_data.cbind(h2o_uniform_weights)

  print "\n\nChecking that using uniform weights is equivalent to no weights:"
  check_same(h2o_cars_data, h2o_data_uniform_weights, weight)

  # zero weights same as removed observations
  zero_weights = [[0 if random.randint(0,1) else 1 for r in range(406)]]
  h2o_zero_weights = h2o.H2OFrame(python_obj=zero_weights)
  h2o_zero_weights.set_names(["weights"])
  h2o_data_zero_weights = h2o_cars_data.cbind(h2o_zero_weights)
  h2o_data_zeros_removed = h2o_cars_data[h2o_zero_weights["weights"] == 1]

  print "\n\nChecking that using some zero weights is equivalent to removing those observations:"
  check_same(h2o_data_zeros_removed, h2o_data_zero_weights, 1)

  # doubled weights same as doubled observations
  doubled_weights = [[1 if random.randint(0,1) else 2 for r in range(406)]]
  h2o_doubled_weights = h2o.H2OFrame(python_obj=doubled_weights)
  h2o_doubled_weights.set_names(["weights"])
  h2o_data_doubled_weights = h2o_cars_data.cbind(h2o_doubled_weights)

  doubled_data = h2o.as_list(h2o_cars_data, use_pandas=False)
  doubled_data = zip(*doubled_data)
  colnames = doubled_data.pop(0)
  for idx, w in enumerate(doubled_weights[0]):
    if w == 2: doubled_data.append(doubled_data[idx])
  doubled_data = zip(*doubled_data)
  h2o_data_doubled = h2o.H2OFrame(python_obj=doubled_data)
  h2o_data_doubled.set_names(list(colnames))

  h2o_data_doubled["economy_20mpg"] = h2o_data_doubled["economy_20mpg"].asfactor()
  h2o_data_doubled["cylinders"] = h2o_data_doubled["cylinders"].asfactor()
  h2o_data_doubled_weights["economy_20mpg"] = h2o_data_doubled_weights["economy_20mpg"].asfactor()
  h2o_data_doubled_weights["cylinders"] = h2o_data_doubled_weights["cylinders"].asfactor()

  print "\n\nChecking that doubling some weights is equivalent to doubling those observations:"
  check_same(h2o_data_doubled, h2o_data_doubled_weights, 1)

>>>>>>> 7e9457a9

if __name__ == "__main__":
    pyunit_utils.standalone_test(weights_var_imp)
else:
    weights_var_imp()<|MERGE_RESOLUTION|>--- conflicted
+++ resolved
@@ -7,117 +7,6 @@
 
 
 def weights_var_imp():
-<<<<<<< HEAD
-    
-    
-
-    def check_same(data1, data2, min_rows_scale):
-        gbm1_regression = h2o.gbm(x=data1[["displacement", "power", "weight", "acceleration", "year"]],
-                                  y=data1["economy"],
-                                  min_rows=5,
-                                  ntrees=5,
-                                  max_depth=2)
-
-        gbm2_regression = h2o.gbm(x=data2[["displacement", "power", "weight", "acceleration", "year"]],
-                                  y=data2["economy"],
-                                  training_frame=data2,
-                                  min_rows=5*min_rows_scale,
-                                  weights_column="weights",
-                                  ntrees=5,
-                                  max_depth=2)
-
-        gbm1_binomial = h2o.gbm(x=data1[["displacement", "power", "weight", "acceleration", "year"]],
-                                y=data1["economy_20mpg"],
-                                min_rows=5,
-                                distribution="bernoulli",
-                                ntrees=5,
-                                max_depth=2)
-
-        gbm2_binomial = h2o.gbm(x=data2[["displacement", "power", "weight", "acceleration", "year"]],
-                                y=data2["economy_20mpg"],
-                                training_frame=data2,
-                                weights_column="weights",
-                                min_rows=5*min_rows_scale,
-                                distribution="bernoulli",
-                                ntrees=5,
-                                max_depth=2)
-
-        gbm1_multinomial = h2o.gbm(x=data1[["displacement", "power", "weight", "acceleration", "year"]],
-                                   y=data1["cylinders"],
-                                   min_rows=5,
-                                   distribution="multinomial",
-                                   ntrees=5,
-                                   max_depth=2)
-
-        gbm2_multinomial = h2o.gbm(x=data2[["displacement", "power", "weight", "acceleration", "year"]],
-                                   y=data2["cylinders"],
-                                   training_frame=data2,
-                                   weights_column="weights",
-                                   min_rows=5*min_rows_scale,
-                                   distribution="multinomial",
-                                   ntrees=5,
-                                   max_depth=2)
-
-        reg1_vi = gbm1_regression.varimp(return_list=True)
-        reg2_vi = gbm2_regression.varimp(return_list=True)
-        bin1_vi = gbm1_binomial.varimp(return_list=True)
-        bin2_vi = gbm2_binomial.varimp(return_list=True)
-        mul1_vi = gbm1_multinomial.varimp(return_list=True)
-        mul2_vi = gbm2_multinomial.varimp(return_list=True)
-
-        print "Varimp (regresson)   no weights vs. weights: {0}, {1}".format(reg1_vi, reg2_vi)
-        print "Varimp (binomial)    no weights vs. weights: {0}, {1}".format(bin1_vi, bin2_vi)
-        print "Varimp (multinomial) no weights vs. weights: {0}, {1}".format(mul1_vi, mul2_vi)
-
-        for rvi1, rvi2 in zip(reg1_vi, reg2_vi): assert rvi1 == rvi1, "Expected vi's (regression)  to be the same, but got {0}, and {1}".format(rvi1, rvi2)
-        for bvi1, bvi2 in zip(bin1_vi, bin2_vi): assert bvi1 == bvi1, "Expected vi's (binomial)    to be the same, but got {0}, and {1}".format(bvi1, bvi2)
-        for mvi1, mvi2 in zip(mul1_vi, mul2_vi): assert mvi1 == mvi1, "Expected vi's (multinomial) to be the same, but got {0}, and {1}".format(mvi1, mvi2)
-
-    h2o_cars_data = h2o.import_file(tests.locate("smalldata/junit/cars_20mpg.csv"))
-    h2o_cars_data["economy_20mpg"] = h2o_cars_data["economy_20mpg"].asfactor()
-    h2o_cars_data["cylinders"] = h2o_cars_data["cylinders"].asfactor()
-
-    # uniform weights same as no weights
-    weight = random.randint(1,10)
-    uniform_weights = [[weight] for r in range(406)]
-    h2o_uniform_weights = h2o.H2OFrame.fromPython(uniform_weights)
-    h2o_uniform_weights.set_names(["weights"])
-    h2o_data_uniform_weights = h2o_cars_data.cbind(h2o_uniform_weights)
-
-    print "\n\nChecking that using uniform weights is equivalent to no weights:"
-    check_same(h2o_cars_data, h2o_data_uniform_weights, weight)
-
-    # zero weights same as removed observations
-    zero_weights = [[0] if random.randint(0,1) else [1] for r in range(406)]
-    h2o_zero_weights = h2o.H2OFrame.fromPython(zero_weights)
-    h2o_zero_weights.set_names(["weights"])
-    h2o_data_zero_weights = h2o_cars_data.cbind(h2o_zero_weights)
-    h2o_data_zeros_removed = h2o_cars_data[h2o_zero_weights["weights"] == 1]
-
-    print "\n\nChecking that using some zero weights is equivalent to removing those observations:"
-    check_same(h2o_data_zeros_removed, h2o_data_zero_weights, 1)
-
-    # doubled weights same as doubled observations
-    doubled_weights = [[1] if random.randint(0,1) else [2] for r in range(406)]
-    h2o_doubled_weights = h2o.H2OFrame.fromPython(doubled_weights)
-    h2o_doubled_weights.set_names(["weights"])
-    h2o_data_doubled_weights = h2o_cars_data.cbind(h2o_doubled_weights)
-
-    doubled_data = h2o.as_list(h2o_cars_data, use_pandas=False)
-    colnames = doubled_data.pop(0)
-    for idx, w in enumerate(doubled_weights):
-        if w[0] == 2: doubled_data.append(doubled_data[idx])
-    h2o_data_doubled = h2o.H2OFrame.fromPython(doubled_data)
-    h2o_data_doubled.set_names(colnames)
-
-    h2o_data_doubled["economy_20mpg"] = h2o_data_doubled["economy_20mpg"].asfactor()
-    h2o_data_doubled["cylinders"] = h2o_data_doubled["cylinders"].asfactor()
-    h2o_data_doubled_weights["economy_20mpg"] = h2o_data_doubled_weights["economy_20mpg"].asfactor()
-    h2o_data_doubled_weights["cylinders"] = h2o_data_doubled_weights["cylinders"].asfactor()
-
-    print "\n\nChecking that doubling some weights is equivalent to doubling those observations:"
-    check_same(h2o_data_doubled, h2o_data_doubled_weights, 1)
-=======
   def check_same(data1, data2, min_rows_scale):
     gbm1_regression = H2OGradientBoostingEstimator(min_rows=5,
                                                    ntrees=5,
@@ -228,7 +117,6 @@
   print "\n\nChecking that doubling some weights is equivalent to doubling those observations:"
   check_same(h2o_data_doubled, h2o_data_doubled_weights, 1)
 
->>>>>>> 7e9457a9
 
 if __name__ == "__main__":
     pyunit_utils.standalone_test(weights_var_imp)
