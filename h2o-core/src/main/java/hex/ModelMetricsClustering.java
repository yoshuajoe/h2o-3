--- conflicted
+++ resolved
@@ -2,9 +2,7 @@
 
 import hex.ClusteringModel.ClusteringOutput;
 import hex.ClusteringModel.ClusteringParameters;
-import water.H2OModelBuilderError;
 import water.exceptions.H2OIllegalArgumentException;
-import water.exceptions.H2OIllegalValueException;
 import water.fvec.Frame;
 import water.util.ArrayUtils;
 import water.util.TwoDimTable;
@@ -82,7 +80,7 @@
 
     // Compare row (dataRow) against centroid it was assigned to (preds[0])
     @Override
-    public double[] perRow(double[] preds, float[] dataRow, Model m) {
+    public double[] perRow(double[] preds, float[] dataRow, Model m, double[] mean) {
       assert m instanceof ClusteringModel;
       assert !Double.isNaN(preds[0]);
 
@@ -94,20 +92,17 @@
 
       // Compute error
       for (int i = 0; i < dataRow.length; ++i) {
-        // TODO: Need to impute missing dataRow[i] using mean of test column i
-        double err = (double) centers.get(clus, i) - dataRow[i]; // Error: distance from assigned cluster center
+        // Impute missing dataRow[i] using mean of test column i if available
+        double d = Double.isNaN(dataRow[i]) && mean != null ? mean[i] : dataRow[i];
+        double err = (double) centers.get(clus, i) - d; // Error: distance from assigned cluster center
         _sumsqe += err * err;       // Squared error
         _within_sumsqe[clus] += err * err;
 
-        _colSum[i] += dataRow[i];
-        _colSumSq[i] += dataRow[i] * dataRow[i];
+        _colSum[i] += d;
+        _colSumSq[i] += d * d;
       }
-<<<<<<< HEAD
-      assert !Double.isNaN(_sumsqe) : "Data frame cannot contain missing values!";
-=======
       if (Double.isNaN(_sumsqe))
         throw new H2OIllegalArgumentException("Sum of Squares is invalid (Double.NaN) - Check for missing values in the dataset.");
->>>>>>> 89fb1432
       _size[clus]++;
       _count++;
       return preds;                // Flow coding
