--- conflicted
+++ resolved
@@ -756,29 +756,18 @@
         if (!Double.isNaN(_ds[i]) && (double) (long) _ds[i] != _ds[i])
           break;
       boolean isInteger = i == sparseLen();
-<<<<<<< HEAD
-      boolean isConstant = sparseLen() == 0;
-      if (!sparse) { // check the values, sparse with some nonzeros can not be constant - has 0s and (at least 1) nonzero
-        double d = _ds[0];
-=======
       boolean isConstant = !sparse || sparseLen() == 0;
       double constVal = 0;
       if (!sparse) { // check the values, sparse with some nonzeros can not be constant - has 0s and (at least 1) nonzero
-        double d = _ds[0];
         constVal = _ds[0];
->>>>>>> 89fb1432
         for(int j = 1; j < _len; ++j)
-          if(_ds[j] != d) {
+          if(_ds[j] != constVal) {
             isConstant = false;
             break;
           }
       }
       if(isConstant)
-<<<<<<< HEAD
-        return isInteger? new C0LChunk((long)_ds[0], _len): new C0DChunk(_ds[0],_len);
-=======
         return isInteger? new C0LChunk((long)constVal, _len): new C0DChunk(constVal,_len);
->>>>>>> 89fb1432
       if(!isInteger)
         return  sparse? new CXDChunk(_len, sparseLen(), 8, bufD(8)): chunkD();
       // Else flip to longs
