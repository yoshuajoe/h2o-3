--- conflicted
+++ resolved
@@ -141,16 +141,10 @@
   @Override void exec(Env e) { e.push(new ValId(_type, _id)); } // should this be H2O.fail() ??
   @Override int type() { return Env.ID; }
   @Override String value() { return _id; }
-<<<<<<< HEAD
-  boolean isSet() { return _type == '!'; }
-  boolean isLookup() { return _type == '%'; }
-  boolean isValid() { return isSet() || isLookup(); }
-=======
   boolean isLocalSet() { return _type == '&'; }
   boolean isGlobalSet() { return _type == '!'; }
-  boolean isLookup() { return _type == '$'; }
+  boolean isLookup() { return _type == '%'; }
   boolean isValid() { return isLocalSet() || isGlobalSet() || isLookup(); }
->>>>>>> 87171f05
 }
 
 class ASTKey extends AST {
