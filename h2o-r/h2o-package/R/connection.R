--- conflicted
+++ resolved
@@ -96,12 +96,9 @@
     stop("`password` must be a character string or NA_character_")
   if (is.na(username) != is.na(password))
     stop("Must provide both `username` and `password`")
-<<<<<<< HEAD
-=======
   if (!is.character(cluster_name) || !nzchar(cluster_name))
     stop("`cluster_name` must be a character string or NA_character_")
 
->>>>>>> 8a0eef18
   if ((R.Version()$major == "3") && (R.Version()$minor == "1.0")) {
     stop("H2O is not compatible with R 3.1.0\n",
          "Please change to a newer or older version of R.\n",
